--- conflicted
+++ resolved
@@ -835,8 +835,8 @@
     }
 }
 
-<<<<<<< HEAD
-public struct JSONPath: StringLiteralConvertible, ArrayLiteralConvertible, CustomStringConvertible {
+public struct JSONPath: ExpressibleByStringLiteral, ExpressibleByArrayLiteral, CustomStringConvertible {
+    
     public enum PathElement: CustomStringConvertible {
         case DictionaryKey(String)
         case ArrayIndex(Int)
@@ -854,11 +854,6 @@
     public init(_ value: [PathElement]) {
         elements = value
     }
-=======
-public struct JSONPath: ExpressibleByStringLiteral, ExpressibleByArrayLiteral, CustomStringConvertible {
-    
-    let elements: [String]
->>>>>>> e904fdb2
     
     public init(unicodeScalarLiteral value: String) {
         elements = [PathElement.DictionaryKey(value)]
@@ -881,7 +876,7 @@
     }
     
     public var description: String {
-        return elements.map({ "\($0)" }).joinWithSeparator("/")
+        return elements.map({ "\($0)" }).joined(separator: "/")
     }
     
     public func tail() -> JSONPath {
@@ -892,18 +887,11 @@
 func objectIn(_ object: AnyObject, atPath path: JSONPath) -> AnyObject? {
     var currentObject: AnyObject? = object
     for pathItem in path.elements {
-<<<<<<< HEAD
-        if let currentDict = currentObject as? [String: AnyObject], case .DictionaryKey(let item) = pathItem, let next = currentDict[item] where !(next is NSNull) {
-=======
-        guard let currentDict = currentObject as? [String: AnyObject] else {
-            return nil
-        }
-        if let next = currentDict[pathItem], !(next is NSNull) {
->>>>>>> e904fdb2
+        if let currentDict = currentObject as? [String: AnyObject], case .DictionaryKey(let item) = pathItem, let next = currentDict[item], !(next is NSNull) {
             currentObject = next
             continue
         }
-        if let currentArray = currentObject as? [AnyObject], case .ArrayIndex(let index) = pathItem where currentArray.count > index && !(currentArray[index] is NSNull) {
+        if let currentArray = currentObject as? [AnyObject], case .ArrayIndex(let index) = pathItem, currentArray.count > index && !(currentArray[index] is NSNull) {
             currentObject = currentArray[index]
             continue
         }
@@ -912,17 +900,14 @@
     return currentObject
 }
 
-<<<<<<< HEAD
-func setInDictionary(dictionary: [String: AnyObject], object: AnyObject?, atPath path: JSONPath) throws -> [String: AnyObject] {
+func setInDictionary(_ dictionary: [String: AnyObject], object: AnyObject?, atPath path: JSONPath) throws -> [String: AnyObject] {
     guard let first = path.elements.first else {
-        throw RuleError.InvalidDump("Unexpectedly count of path elements is 0", nil)
+        throw RuleError.invalidDump("Unexpectedly count of path elements is 0", nil)
     }
     guard case .DictionaryKey(let pathElement) = first else {
-        throw RuleError.InvalidDump("Dump of array is not implemented. Element \"\(first)\" is not a dictionary.", nil)
-    }
-=======
-func setInDictionary(_ dictionary: [String: AnyObject], object: AnyObject?, atPath path: JSONPath) throws -> [String: AnyObject] {
->>>>>>> e904fdb2
+        throw RuleError.invalidDump("Dump of array is not implemented. Element \"\(first)\" is not a dictionary.", nil)
+    }
+
     var traverseDictionary = dictionary
     if path.elements.count == 1 {
         traverseDictionary[pathElement] = object
@@ -1021,12 +1006,10 @@
     return JSONPath(path.elements + [.DictionaryKey(right)])
 }
 
-<<<<<<< HEAD
 public func /(path: JSONPath, right: UInt) -> JSONPath {
     return JSONPath(path.elements + [.ArrayIndex(Int(right))])
 }
-=======
+
 public func /(path: JSONPath, right: JSONPath) -> JSONPath {
     return JSONPath(path.elements + right.elements)
-}
->>>>>>> e904fdb2
+}